---
import Layout from '../../layouts/Layout.astro';
import BookDetail from '../../components/BookDetail.astro';
import DownloadsTable from '../../components/DownloadsTable.astro';
import VersionsGrid from '../../components/VersionsGrid.astro';
import BookMetadata from '../../components/BookMetadata.astro';
import { generateBookPaths } from '../../lib/paths';
import { loadBookMetadataFromRelease } from '../../lib/metadata';

export async function getStaticPaths() {
  return generateBookPaths();
}

const { book, versions, hasVersions, latestVersion, latestRelease } = Astro.props;

// Load metadata for the latest version if available
const metadata = latestRelease ? await loadBookMetadataFromRelease(book.slug, latestRelease) : null;
---

<Layout title={book.data.title}>
  <main class="container mx-auto px-6 py-16 md:py-24">
    <BookDetail book={book} />

    <!-- Latest Version Downloads -->
    {latestRelease && (
      <DownloadsTable 
        release={latestRelease} 
        version={latestVersion} 
        title="Latest Version Downloads" 
      />
    )}

<<<<<<< HEAD
    <!-- Book Metadata -->
    <BookMetadata 
      metadata={metadata} 
      bookSlug={book.slug} 
      version={latestVersion || undefined}
      title="How This Book Was Made"
    />
    
=======
    <!-- Show Diff Link -->
    {latestRelease && latestRelease.assets.some(asset => asset.name.endsWith('-modernized.md')) && (
      <section class="text-center mb-12">
        <a 
          href={`/books/${book.slug}/${latestVersion}/diff`}
          class="diff-button"
        >
          Show Diff for This Version
        </a>
      </section>
    )}

>>>>>>> 9bb49794
    {hasVersions ? (
      <VersionsGrid versions={versions} bookSlug={book.slug} />
    ) : (
      <section class="text-center">
        <p class="text-lg">No versions available for this book yet.</p>
      </section>
    )}
  </main>
</Layout><|MERGE_RESOLUTION|>--- conflicted
+++ resolved
@@ -30,7 +30,6 @@
       />
     )}
 
-<<<<<<< HEAD
     <!-- Book Metadata -->
     <BookMetadata 
       metadata={metadata} 
@@ -39,7 +38,6 @@
       title="How This Book Was Made"
     />
     
-=======
     <!-- Show Diff Link -->
     {latestRelease && latestRelease.assets.some(asset => asset.name.endsWith('-modernized.md')) && (
       <section class="text-center mb-12">
@@ -52,7 +50,6 @@
       </section>
     )}
 
->>>>>>> 9bb49794
     {hasVersions ? (
       <VersionsGrid versions={versions} bookSlug={book.slug} />
     ) : (
