--- conflicted
+++ resolved
@@ -27,7 +27,6 @@
       title={`Version <em>${version}</em> Downloads`} 
     />
 
-<<<<<<< HEAD
     <!-- Book Metadata -->
     <BookMetadata 
       metadata={metadata} 
@@ -35,7 +34,6 @@
       version={version}
       title={`How This Version Was Made`}
     />
-=======
     <!-- Show Diff Link -->
     {release.assets.some(asset => asset.name.endsWith('-modernized.md')) && (
       <section class="text-center mb-12">
@@ -47,7 +45,6 @@
         </a>
       </section>
     )}
->>>>>>> 9bb49794
 
     <!-- Back to Book Link -->
     <section class="text-center">
